--- conflicted
+++ resolved
@@ -88,17 +88,11 @@
         self,
         coefficient_sat: Float[Array, "n_sat_coeff"],
         coefficient_sym: Float[Array, "n_sym_coeff"],
-<<<<<<< HEAD
         nsat=0.16,
         nmax=12 * 0.16,
         ndat=1000,
         fix_proton_fraction=False,
         fix_proton_fraction_val=0.,
-=======
-        nsat: Float=0.16,
-        nmax: Float=12 * 0.16,
-        ndat: Int=1000,
->>>>>>> a27218fc
     ):
         """
         Initialize the MetaModel_EOS_model with the provided coefficients and compute auxiliary data.
@@ -123,23 +117,13 @@
         # Get the coefficents index array and get coefficients
         index_sat = jnp.arange(len(coefficient_sat))
         index_sym = jnp.arange(len(coefficient_sym))
-<<<<<<< HEAD
-
-        coeff_sat = coefficient_sat / factorial(index_sat)
-        coeff_sym = coefficient_sym / factorial(index_sym)
-        self.coefficient_sat = coeff_sat
-        self.coefficient_sym = coeff_sym
+
+        self.coefficient_sat = coefficient_sat / factorial(index_sat)
+        self.coefficient_sym = coefficient_sym / factorial(index_sym)
         self.nsat = nsat
         self.fix_proton_fraction = fix_proton_fraction
         self.fix_proton_fraction_val = fix_proton_fraction_val
         # number densities in unit of fm^-3
-=======
-        self.coefficient_sat = coefficient_sat / factorial(index_sat)
-        self.coefficient_sym = coefficient_sym / factorial(index_sym)
-        
-        # Get the n, p, e arrays
-        # TODO: do we want the lower bound to vary, or is this always fixed? Might be important for the MM-CSE?
->>>>>>> a27218fc
         ns = jnp.logspace(-1, jnp.log10(nmax), num=ndat)
         ps = self.pressure_from_number_density_nuclear_unit(ns)
         es = self.energy_density_from_number_density_nuclear_unit(ns)
@@ -294,20 +278,11 @@
         super().__init__(ns, ps, es)
 
 
-<<<<<<< HEAD
 def construct_family(eos, ndat=50, min_nsat=2):
     # constrcut the dictionary
     ns, ps, hs, es, dloge_dlogps = eos
     # calculate the pc_min
     pc_min = utils.interp_in_logspace(min_nsat * 0.16 * utils.fm_inv3_to_geometric, ns, ps)
-=======
-def construct_family(eos: tuple[Float, Float, Float, Float, Float], ndat: Int=50):
-    # constrcut the dictionary
-    ns, ps, hs, es, dloge_dlogps = eos
-    # calculate the pc_min
-    # TODO: is this always at 2.0 * 0.16? Above, n_sat was variable
-    pc_min = utils.interp_in_logspace(2.0 * 0.16 * utils.fm_inv3_to_geometric, ns, ps)
->>>>>>> a27218fc
     eos_dict = dict(p=ps, h=hs, e=es, dloge_dlogp=dloge_dlogps)
 
     # end at pc at pmax
