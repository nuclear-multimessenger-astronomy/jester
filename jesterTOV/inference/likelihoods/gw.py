--- conflicted
+++ resolved
@@ -70,13 +70,8 @@
         float
             Log likelihood value for this GW event
         """
-<<<<<<< HEAD
-        # Extract EOS information
-        sampled_key = int(params["_random_key"])
-=======
         # Extract parameters
         sampled_key = params["_random_key"].astype("int64")
->>>>>>> cbd7c747
         key = jax.random.key(sampled_key)
         masses_EOS = params["masses_EOS"]
         Lambdas_EOS = params["Lambdas_EOS"]
@@ -118,5 +113,6 @@
 
         # Average over all samples for this event
         log_likelihood = jnp.mean(batch_logprobs)
+        log_likelihood = float(log_likelihood)
 
         return log_likelihood